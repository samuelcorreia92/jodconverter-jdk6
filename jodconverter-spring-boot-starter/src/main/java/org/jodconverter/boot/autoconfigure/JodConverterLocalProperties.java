--- conflicted
+++ resolved
@@ -90,15 +90,14 @@
    */
   private long taskQueueTimeout = 30000L;
 
-<<<<<<< HEAD
+  /** Class name for explicit office process manager. */
   private String processManagerClass;
-=======
+
   /** Path to the registry which contains the document formats that will be supported by default. */
   private String documentFormatRegistry;
 
   /** Custom properties required to load(open) and store(save) documents. */
   private Map<String, DocumentFormatProperties> formatOptions;
->>>>>>> c0bb091e
 
   public boolean isEnabled() {
     return enabled;
@@ -188,15 +187,14 @@
     this.taskQueueTimeout = taskQueueTimeout;
   }
 
-<<<<<<< HEAD
   public String getProcessManagerClass() {
     return processManagerClass;
   }
 
-  public JodConverterLocalProperties setProcessManagerClass(String processManagerClass) {
+  public void setProcessManagerClass(String processManagerClass) {
     this.processManagerClass = processManagerClass;
-    return this;
-=======
+  }
+  
   public String getDocumentFormatRegistry() {
     return documentFormatRegistry;
   }
@@ -211,6 +209,5 @@
 
   public void setFormatOptions(Map<String, DocumentFormatProperties> formatOptions) {
     this.formatOptions = formatOptions;
->>>>>>> c0bb091e
   }
 }